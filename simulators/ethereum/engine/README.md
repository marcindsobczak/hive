# Engine API Test Suite using Consensus Layer Mocking

The Engine API suite runs a set of tests where the execution client is started in Proof of Work mode with a certain TTD (Terminal Total Difficulty). When the TTD is reached, the client switches to produce blocks using the PoS consensus mechanism.

The PoS consensus relies on the Engine API, which receives commands from the consensus clients. This suite mimics a consensus client using a mocking tool to test specific scenarios and combinations of Engine API calls.

Clients with support for the merge are required to run this suite:
 - merge-go-ethereum
 - merge-nethermind


## Architecture

The tests by default are started by running a single execution client, and a single instance of the CL Mocker.

Each test case has a default Terminal Total Difficulty of 0, unless specified otherwise.

The secondary client can be spawned and synced if the test case requires so.

Given the following example,

    hive --client=clientA,clientB --sim=ethereum/engine

tests will have the following execution flow: 

for each testCase:
   - clientA:
      - starts (PoW or PoS, depending on TTD)
      - CL Mocker:
         - starts
         - testCaseN:
            - starts
            - (optional) clientA/clientB:
               - starts
               - stops
            - verifications complete
            - stops
         - stops
      - stops
   - clientB:
      - (Same steps repeated)
      - ...

## Engine API Test Cases

General positive and negative test cases based on the description in https://github.com/ethereum/execution-apis/blob/main/src/engine/specification.md

### Engine API Negative Test Cases:
- Invalid Terminal Block in ForkchoiceUpdated:  
Client should reject ForkchoiceUpdated directives if the referenced HeadBlockHash does not meet the TTD requirement.

- Invalid GetPayload Under PoW:  
Client must reject GetPayload directives under PoW.

- Invalid Terminal Block in NewPayload:  
Client must reject NewPayload directives if the referenced ParentHash does not meet the TTD requirement.

- Inconsistent ForkchoiceState:
Send an inconsistent ForkchoiceState with a known payload that belongs to a side chain as head, safe or finalized:
Having `A: Genesis <- P1 <- P2 <- P3`, `B: Genesis <- P1' <- P2' <- P3'`, 
send `fcU(Head: P3', Safe: P2, Finalized: P1)`, `fcU(Head: P3, Safe: P2', Finalized: P1)`, and `fcU(Head: P3, Safe: P2, Finalized: P1')`

- Unknown HeadBlockHash:  
Perform a forkchoiceUpdated call with an unknown (random) HeadBlockHash, the client should initiate the syncing process.

- Unknown SafeBlockHash:  
Perform a forkchoiceUpdated call with an unknown (random) SafeBlockHash, the client should throw an error since the hash is not an ancestor to the HeadBlockHash.

- Unknown FinalizedBlockHash:  
Perform a forkchoiceUpdated call with an unknown (random) FinalizedBlockHash, the client should throw an error.

- Invalid Payload Attributes:
Perform a forkchoiceUpdated call with valid forkchoice but invalid payload attributes.
Expected outcome is that the forkchoiceUpdate proceeds, but the call returns an error.

- Pre-TTD Block Hash:  
Perform a forkchoiceUpdated call using a block hash part of the canonical chain that precedes the block where the TTD occurred. (Behavior is undefined for this edge case and not verified, but should not produce unrecoverable error)

### Eth RPC Status on ForkchoiceUpdated Events:
- Latest Block after NewPayload:  
Verify the Block returned by the Eth RPC after a new payload is executed. Eth RPC should still return previous block.

- Latest Block after New HeadBlock:  
Verify the Block returned by the Eth RPC after a new HeadBlockHash is set using forkchoiceUpdated. Eth RPC should return new block.

- Latest Block after New SafeBlock:  
Verify the Block returned by the Eth RPC after a new SafeBlockHash is set using forkchoiceUpdated. Eth RPC should return new block.

- Latest Block after New FinalizedBlock:  
Verify the Block returned by the Eth RPC after a new FinalizedBlockHash is set using forkchoiceUpdated. Eth RPC should return new block.

- Latest Block after Reorg:  
Verify the Block returned by the Eth RPC after a forkchoiceUpdated reorgs HeadBlockHash/SafeBlockHash to a sidechain and back. Eth RPC should return the appropriate block everytime.

### Payload Execution
- Re-Execute Payload:  
Re-execute already executed payloads (10) and verify that no errors occur.

- Multiple New Payloads Extending Canonical Chain:  
Send 80 valid NewPayload directives extending the canonical chain. Only one of the payloads is selected using ForkchoiceUpdated directive.

- Out of Order Payload Execution:  
Launch a first client and produce N payloads.  
Launch a second client and send payloads (NewPayload) in reverse order (N, N - 1, ..., 1).  
The payloads should be ACCEPTED/SYNCING, and the last payload should be VALID (since payload 1 successfully links the chain with the Genesis).

- Valid NewPayload->ForkchoiceUpdated on Syncing Client:
Skip sending NewPayload to the client, but send the ForkchoiceUpdated to this missing payload, which will send the client to Syncing, then send the valid payload. Response should be either `ACCEPTED` or `SYNCING`.

### Invalid Payload Tests
- Bad blockhash on NewPayload:  
Send a NewPayload directive to the client including an incorrect BlockHash, should result in an error in all the following cases:
   - NewPayload while not syncing, on canonical chain
   - NewPayload while not syncing, on side chain
   - NewPayload while syncing, on canonical chain
   - NewPayload while syncing, on side chain

- ParentHash==BlockHash on NewPayload:  
Send a NewPayload directive to the client including ParentHash that is equal to the BlockHash (Incorrect hash).

- Invalid Field in NewPayload:  
Send an invalid payload in NewPayload by modifying fields of a valid ExecutablePayload while maintaining a valid BlockHash.
After attempting to NewPayload/ForkchoiceUpdated the invalid payload, also attempt to send a valid payload that contains the previously modified invalid payload as parent (should also fail).
Test also has variants with a missing parent payload (client is syncing):
I.e. Skip sending NewPayload to the client, but send the ForkchoiceUpdated to this missing payload, which will send the client to Syncing, then send the invalid payload.
Modify fields including:
   - ParentHash
   - StateRoot
   - ReceiptsRoot
   - BlockNumber
   - GasLimit
   - GasUsed
   - Timestamp
   - PrevRandao
   - Removing a Transaction
   - Transaction with incorrect fields:
      - Signature
      - Nonce
      - GasPrice
      - Gas
      - Value

- Invalid Ancestor Re-Org Tests
Attempt to re-org to an unknown side chain which at some point contains an invalid payload.
The side chain is constructed in parallel while the CL Mock builds the canonical chain, but changing the extraData to simply produce a different hash.
At a given point, the side chain invalidates one of the payloads by modifying one of the payload fields.
Once the side chain reaches a certain deviation height (N) from the commonAncestor, the CL switches to it by either of the following methods:
a) `newPayload` each of the payloads in the side chain, and the invalid payload shall return `INVALID`
b) Force the main client to partially sync the side chain by sending the initial slice of the chain (before the invalid payload) to another client, and the rest to the primary client.
Method (b) results in the client returning `ACCEPTED` or `SYNCING` on the `newPayload(INV_P)`, but eventually the client must return `INVALID` to the head of the side chain because it was built on top of an invalid payload.
```
commonAncestor◄─▲── P1 ◄─ P2 ◄─ P3 ◄─ ... ◄─ Pn
		          │
		          └── P1' ◄─ P2' ◄─ ... ◄─ INV_P ◄─ ... ◄─ Pn'
```


### Re-org using Engine API
- Transaction Reorg using ForkchoiceUpdated:  
Send transactions that modify the state tree after the PoS switch and verify that the modifications are correctly rolled back when a ForkchoiceUpdated event occurs with a block on a different chain than the block where the transaction was included.

- Sidechain Reorg:  
Send a transaction that modifies the state, ForkchoiceUpdate to the payload containing this transaction. Then send an alternative payload, that produces a different state with the same transaction, and use ForkchoiceUpdated to change into this sidechain.

- Re-Org Back into Canonical Chain:  
Test that performing a re-org back into a previous block of the canonical chain does not produce errors and the chain is still capable of progressing.

### Suggested Fee Recipient in Payload creation
- Suggested Fee Recipient Test:  
Set the fee recipient to a custom address and verify that (a) balance is not increased when no fees are collected (b) balance is increased appropriately when fees are collected.

### PrevRandao Opcode:
- PrevRandao Opcode Transactions:  
Send transactions that modify the state to the value of the 'DIFFICULTY' opcode and verify that:  
(a) the state is equal to the difficulty on blocks before the TTD is crossed  
(b) the state is equal to the PrevRandao value provided using forkchoiceUpdated after PoS transition.  

### Sync Tests:
- Sync Client Post Merge:  
Launch a first client and verify that the transition to PoS occurs.  
Launch a second client and verify that it successfully syncs to the first client's chain.

## Engine API Merge Tests:

Test cases using multiple Proof of Work chains to test the client's behavior when the Terminal Total Difficulty is reached by two different blocks simultaneously and the Engine API takes over.

- Single Block PoW Re-org to Higher-Total-Difficulty Chain, Equal Height:  
Client 1 starts with chain G -> A, Client 2 starts with chain G -> B.  
Blocks A and B reach TTD, but block B has higher difficulty than A.  
ForkchoiceUpdated is sent to Client 1 with A as Head.  
ForkchoiceUpdated is sent to Client 1 with B as Head.  
Verification is made that Client 1 Re-orgs to chain G -> B.  

- Single Block PoW Re-org to Lower-Total-Difficulty Chain, Equal Height:  
Client 1 starts with chain G -> A, Client 2 starts with chain G -> B.  
Blocks A and B reach TTD, but block A has higher difficulty than B.  
ForkchoiceUpdated is sent to Client 1 with A as Head.  
ForkchoiceUpdated is sent to Client 1 with B as Head.  
Verification is made that Client 1 Re-orgs to chain G -> B.  

- Two Block PoW Re-org to Higher-Total-Difficulty Chain, Equal Height:  
Client 1 starts with chain G -> A -> B, Client 2 starts with chain G -> C -> D.  
Blocks B and D reach TTD, but block D has higher total difficulty than B.  
ForkchoiceUpdated is sent to Client 1 with B as Head.  
ForkchoiceUpdated is sent to Client 1 with D as Head.  
Verification is made that Client 1 Re-orgs to chain G -> C -> D.  

- Two Block PoW Re-org to Lower-Total-Difficulty Chain, Equal Height:  
Client 1 starts with chain G -> A -> B, Client 2 starts with chain G -> C -> D.  
Blocks B and D reach TTD, but block B has higher total difficulty than D.  
ForkchoiceUpdated is sent to Client 1 with B as Head.  
ForkchoiceUpdated is sent to Client 1 with D as Head.  
Verification is made that Client 1 Re-orgs to chain G -> C -> D.  

- Two Block PoW Re-org to Higher-Height Chain:  
Client 1 starts with chain G -> A, Client 2 starts with chain G -> B -> C.  
Blocks A and C reach TTD, but block C has higher height than A.  
ForkchoiceUpdated is sent to Client 1 with A as Head.  
ForkchoiceUpdated is sent to Client 1 with C as Head.  
Verification is made that Client 1 Re-orgs to chain G -> B -> C.  

- Two Block PoW Re-org to Lower-Height Chain:  
Client 1 starts with chain G -> A -> B, Client 2 starts with chain G -> C.  
Blocks B and C reach TTD, but block B has higher height than C.  
ForkchoiceUpdated is sent to Client 1 with B as Head.  
ForkchoiceUpdated is sent to Client 1 with C as Head.  
Verification is made that Client 1 Re-orgs to chain G -> C.  

<<<<<<< HEAD
- Two Block PoW Re-org to Lower-Height Chain, Transaction Overwrite
Client 1 starts with chain G -> A -> B, Client 2 starts with chain G -> C. 
Blocks B and C reach TTD, but block B has higher height than C.  
Block A and C contain TX1, and Block B contains TX2.
TX1 and TX2 use the DIFFICULTY/PREVRANDAO opcode into storage. 
ForkchoiceUpdated is sent to Client 1 with B as Head.  
ForkchoiceUpdated is sent to Client 1 with C as Head.  
Verification is made that Client 1 Re-orgs to chain G -> C.  
PoS chain on top of C contains TX2, which was originally part of the PoW chain.
Verification is made that the resulting PoS storage contains PREVRANDAO instead of DIFFICULTY.

=======
>>>>>>> 19343e2c
- Two Block Post-PoS Re-org to Higher-Total-Difficulty PoW Chain:
Client 1 starts with chain G -> A.
ForkchoiceUpdated is sent to Client 1 with A as Head.
Two PoS blocks are produced on top of A.
Client 2 starts with chain G -> B.  
Blocks A and B reach TTD, but block B has higher difficulty than A.  
ForkchoiceUpdated is sent to Client 1 with B as Head.  
PoS Chain is continued on top of B.
Verification is made that Client 1 Re-orgs to chain G -> B -> ... 

- Two Block Post-PoS Re-org to Lower-Total-Difficulty PoW Chain:
Client 1 starts with chain G -> A.
ForkchoiceUpdated is sent to Client 1 with A as Head.
Two PoS blocks are produced on top of A.
Client 2 starts with chain G -> B.  
Blocks A and B reach TTD, but block A has higher difficulty than B.  
ForkchoiceUpdated is sent to Client 1 with B as Head.  
PoS Chain is continued on top of B.
Verification is made that Client 1 Re-orgs to chain G -> B -> ... 

- Two Block Post-PoS Re-org to Higher-Height PoW Chain:
Client 1 starts with chain G -> A.
ForkchoiceUpdated is sent to Client 1 with A as Head.
Two PoS blocks are produced on top of A.
Client 2 starts with chain G -> B -> C.  
Blocks A and C reach TTD, but have different heights.  
ForkchoiceUpdated is sent to Client 1 with C as Head.  
PoS Chain is continued on top of C.
Verification is made that Client 1 Re-orgs to chain G -> B -> C -> ...  

- Two Block Post-PoS Re-org to Lower-Height PoW Chain:
Client 1 starts with chain G -> A -> B.
ForkchoiceUpdated is sent to Client 1 with B as Head.
Two PoS blocks are produced on top of B.
Client 2 starts with chain G -> C.  
Blocks B and C reach TTD, but have different heights.  
ForkchoiceUpdated is sent to Client 1 with C as Head.  
PoS Chain is continued on top of C.
Verification is made that Client 1 Re-orgs to chain G -> C -> ...  

- Transition to a Chain with Invalid Terminal Block, Incorrectly Configured Higher Total Difficulty
Client 1 starts with chain G -> A, Client 2 starts with chain G -> A -> B.  
Client 1's configured TTD is reached by A.
Client 2's configured TTD is reached by B.
ForkchoiceUpdated is sent to both clients with B as Head.  
PoS chain is continued on top of B.
Verification is made that Client 1 never re-orgs to chain G -> A -> B due to incorrect Terminal block.  

- Transition to a Chain with Invalid Terminal Block, Incorrectly Configured Lower Total Difficulty
Client 1 starts with chain G -> A -> B, Client 2 starts with chain G -> A.  
Client 1's configured TTD is reached by B.
Client 2's configured TTD is reached by A.
ForkchoiceUpdated is sent to both clients with A as Head.  
PoS chain is continued on top of A.
Verification is made that Client 1 never re-orgs to chain G -> A -> ... due to incorrect Terminal block. 

- Halt following PoW chain:  
 Client 1 starts with chain G -> A, Client 2 starts with chain G -> A -> B.  
 Block A reaches TTD, but Client 2 has a higher TTD and accepts block B (simulating a client not complying with the merge).  
 Verification is made that Client 1 does not follow Client 2 chain to block B.  

- Long PoW Chain Sync:
Client 1 starts with chain G -> PoW1, Client 2 starts with chain G -> PoW1 -> ... -> PoW1024.
Block PoW1024 reaches TTD, and the CL Mock continues the PoS chain on top of this block.
Verification is made that Client 1 syncs the remaining PoW blocks and also the PoS chain built on top of PoW1024.

## JWT Authentication Tests:
- No time drift, correct secret:  
Engine API call where the `iat` claim contains no time drift, and the secret to calculate the token is correct.
No error is expected.

- No time drift, incorrect secret (shorter):  
Engine API call where the `iat` claim contains no time drift, but the secret to calculate the token is incorrectly shorter.
Invalid token error is expected.

- No time drift, incorrect secret (longer):  
Engine API call where the `iat` claim contains no time drift, but the secret to calculate the token is incorrectly longer.
Invalid token error is expected.

- Negative time drift, exceeding limit, correct secret:  
Engine API call where the `iat` claim contains a negative time drift greater than the maximum threshold, but the secret to calculate the token is correct.
Invalid token error is expected.

- Negative time drift, within limit, correct secret:  
Engine API call where the `iat` claim contains a negative time drift smaller than the maximum threshold, and the secret to calculate the token is correct.
No error is expected.

- Positive time drift, exceeding limit, correct secret:  
Engine API call where the `iat` claim contains a positive time drift greater than the maximum threshold, but the secret to calculate the token is correct.
Invalid token error is expected.

- Positive time drift, within limit, correct secret:  
Engine API call where the `iat` claim contains a positive time drift smaller than the maximum threshold, and the secret to calculate the token is correct.
No error is expected.<|MERGE_RESOLUTION|>--- conflicted
+++ resolved
@@ -226,7 +226,6 @@
 ForkchoiceUpdated is sent to Client 1 with C as Head.  
 Verification is made that Client 1 Re-orgs to chain G -> C.  
 
-<<<<<<< HEAD
 - Two Block PoW Re-org to Lower-Height Chain, Transaction Overwrite
 Client 1 starts with chain G -> A -> B, Client 2 starts with chain G -> C. 
 Blocks B and C reach TTD, but block B has higher height than C.  
@@ -238,8 +237,6 @@
 PoS chain on top of C contains TX2, which was originally part of the PoW chain.
 Verification is made that the resulting PoS storage contains PREVRANDAO instead of DIFFICULTY.
 
-=======
->>>>>>> 19343e2c
 - Two Block Post-PoS Re-org to Higher-Total-Difficulty PoW Chain:
 Client 1 starts with chain G -> A.
 ForkchoiceUpdated is sent to Client 1 with A as Head.
